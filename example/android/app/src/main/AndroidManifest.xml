--- conflicted
+++ resolved
@@ -5,21 +5,15 @@
          additional functionality it is fine to subclass or reimplement
          FlutterApplication and put your custom class here. -->
     <application
-<<<<<<< HEAD
-        android:name="io.flutter.app.FlutterApplication"
+        android:name="${applicationName}"
         android:icon="@mipmap/ic_launcher"
         android:label="breaking_bapp">
-=======
-        android:name="${applicationName}"
-        android:label="breaking_bapp"
-        android:icon="@mipmap/ic_launcher">
->>>>>>> a9beb8d5
         <activity
             android:name=".MainActivity"
+            android:launchMode="singleTop"
+            android:theme="@style/LaunchTheme"
             android:configChanges="orientation|keyboardHidden|keyboard|screenSize|smallestScreenSize|locale|layoutDirection|fontScale|screenLayout|density|uiMode"
             android:hardwareAccelerated="true"
-            android:launchMode="singleTop"
-            android:theme="@style/LaunchTheme"
             android:windowSoftInputMode="adjustResize">
             <intent-filter>
                 <action android:name="android.intent.action.MAIN" />
