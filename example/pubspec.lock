# Generated by pub
# See https://dart.dev/tools/pub/glossary#lockfile
packages:
  async:
    dependency: transitive
    description:
      name: async
      url: "https://pub.dartlang.org"
    source: hosted
    version: "2.8.2"
  boolean_selector:
    dependency: transitive
    description:
      name: boolean_selector
      url: "https://pub.dartlang.org"
    source: hosted
    version: "2.1.0"
  cached_network_image:
    dependency: "direct main"
    description:
      name: cached_network_image
      url: "https://pub.dartlang.org"
    source: hosted
    version: "3.2.1"
  cached_network_image_platform_interface:
    dependency: transitive
    description:
      name: cached_network_image_platform_interface
      url: "https://pub.dartlang.org"
    source: hosted
    version: "1.0.0"
  cached_network_image_web:
    dependency: transitive
    description:
      name: cached_network_image_web
      url: "https://pub.dartlang.org"
    source: hosted
    version: "1.0.1"
  characters:
    dependency: transitive
    description:
      name: characters
      url: "https://pub.dartlang.org"
    source: hosted
    version: "1.2.0"
  charcode:
    dependency: transitive
    description:
      name: charcode
      url: "https://pub.dartlang.org"
    source: hosted
    version: "1.3.1"
  clock:
    dependency: transitive
    description:
      name: clock
      url: "https://pub.dartlang.org"
    source: hosted
    version: "1.1.0"
  collection:
    dependency: transitive
    description:
      name: collection
      url: "https://pub.dartlang.org"
    source: hosted
    version: "1.16.0"
  crypto:
    dependency: transitive
    description:
      name: crypto
      url: "https://pub.dartlang.org"
    source: hosted
    version: "3.0.2"
  fake_async:
    dependency: transitive
    description:
      name: fake_async
      url: "https://pub.dartlang.org"
    source: hosted
    version: "1.3.0"
  ffi:
    dependency: transitive
    description:
      name: ffi
      url: "https://pub.dartlang.org"
    source: hosted
    version: "1.2.1"
  file:
    dependency: transitive
    description:
      name: file
      url: "https://pub.dartlang.org"
    source: hosted
    version: "6.1.2"
  flutter:
    dependency: "direct main"
    description: flutter
    source: sdk
    version: "0.0.0"
  flutter_blurhash:
    dependency: transitive
    description:
      name: flutter_blurhash
      url: "https://pub.dartlang.org"
    source: hosted
    version: "0.7.0"
  flutter_cache_manager:
    dependency: transitive
    description:
      name: flutter_cache_manager
      url: "https://pub.dartlang.org"
    source: hosted
<<<<<<< HEAD
    version: "3.1.1"
  flutter_staggered_grid_view:
    dependency: transitive
    description:
      name: flutter_staggered_grid_view
      url: "https://pub.dartlang.org"
    source: hosted
    version: "0.4.1"
=======
    version: "3.3.0"
>>>>>>> a9beb8d5
  flutter_test:
    dependency: "direct dev"
    description: flutter
    source: sdk
    version: "0.0.0"
  http:
    dependency: "direct main"
    description:
      name: http
      url: "https://pub.dartlang.org"
    source: hosted
    version: "0.13.4"
  http_parser:
    dependency: transitive
    description:
      name: http_parser
      url: "https://pub.dartlang.org"
    source: hosted
    version: "4.0.1"
  infinite_scroll_pagination:
    dependency: "direct main"
    description:
      path: ".."
      relative: true
    source: path
<<<<<<< HEAD
    version: "4.0.0"
=======
    version: "3.2.0"
>>>>>>> a9beb8d5
  matcher:
    dependency: transitive
    description:
      name: matcher
      url: "https://pub.dartlang.org"
    source: hosted
    version: "0.12.11"
  material_color_utilities:
    dependency: transitive
    description:
      name: material_color_utilities
      url: "https://pub.dartlang.org"
    source: hosted
    version: "0.1.4"
  meta:
    dependency: transitive
    description:
      name: meta
      url: "https://pub.dartlang.org"
    source: hosted
    version: "1.7.0"
  octo_image:
    dependency: transitive
    description:
      name: octo_image
      url: "https://pub.dartlang.org"
    source: hosted
    version: "1.0.2"
  path:
    dependency: transitive
    description:
      name: path
      url: "https://pub.dartlang.org"
    source: hosted
    version: "1.8.1"
  path_provider:
    dependency: transitive
    description:
      name: path_provider
      url: "https://pub.dartlang.org"
    source: hosted
    version: "2.0.10"
  path_provider_android:
    dependency: transitive
    description:
      name: path_provider_android
      url: "https://pub.dartlang.org"
    source: hosted
    version: "2.0.14"
  path_provider_ios:
    dependency: transitive
    description:
      name: path_provider_ios
      url: "https://pub.dartlang.org"
    source: hosted
    version: "2.0.9"
  path_provider_linux:
    dependency: transitive
    description:
      name: path_provider_linux
      url: "https://pub.dartlang.org"
    source: hosted
    version: "2.1.6"
  path_provider_macos:
    dependency: transitive
    description:
      name: path_provider_macos
      url: "https://pub.dartlang.org"
    source: hosted
    version: "2.0.6"
  path_provider_platform_interface:
    dependency: transitive
    description:
      name: path_provider_platform_interface
      url: "https://pub.dartlang.org"
    source: hosted
    version: "2.0.4"
  path_provider_windows:
    dependency: transitive
    description:
      name: path_provider_windows
      url: "https://pub.dartlang.org"
    source: hosted
    version: "2.0.6"
  pedantic:
    dependency: transitive
    description:
      name: pedantic
      url: "https://pub.dartlang.org"
    source: hosted
    version: "1.11.1"
  platform:
    dependency: transitive
    description:
      name: platform
      url: "https://pub.dartlang.org"
    source: hosted
    version: "3.1.0"
  plugin_platform_interface:
    dependency: transitive
    description:
      name: plugin_platform_interface
      url: "https://pub.dartlang.org"
    source: hosted
    version: "2.1.2"
  process:
    dependency: transitive
    description:
      name: process
      url: "https://pub.dartlang.org"
    source: hosted
    version: "4.2.4"
  rxdart:
    dependency: "direct main"
    description:
      name: rxdart
      url: "https://pub.dartlang.org"
    source: hosted
    version: "0.27.3"
  sky_engine:
    dependency: transitive
    description: flutter
    source: sdk
    version: "0.0.99"
  sliver_tools:
    dependency: transitive
    description:
      name: sliver_tools
      url: "https://pub.dartlang.org"
    source: hosted
    version: "0.2.6"
  source_span:
    dependency: transitive
    description:
      name: source_span
      url: "https://pub.dartlang.org"
    source: hosted
    version: "1.8.2"
  sqflite:
    dependency: transitive
    description:
      name: sqflite
      url: "https://pub.dartlang.org"
    source: hosted
    version: "2.0.2+1"
  sqflite_common:
    dependency: transitive
    description:
      name: sqflite_common
      url: "https://pub.dartlang.org"
    source: hosted
    version: "2.2.1+1"
  stack_trace:
    dependency: transitive
    description:
      name: stack_trace
      url: "https://pub.dartlang.org"
    source: hosted
    version: "1.10.0"
  stream_channel:
    dependency: transitive
    description:
      name: stream_channel
      url: "https://pub.dartlang.org"
    source: hosted
    version: "2.1.0"
  string_scanner:
    dependency: transitive
    description:
      name: string_scanner
      url: "https://pub.dartlang.org"
    source: hosted
    version: "1.1.0"
  synchronized:
    dependency: transitive
    description:
      name: synchronized
      url: "https://pub.dartlang.org"
    source: hosted
    version: "3.0.0+2"
  term_glyph:
    dependency: transitive
    description:
      name: term_glyph
      url: "https://pub.dartlang.org"
    source: hosted
    version: "1.2.0"
  test_api:
    dependency: transitive
    description:
      name: test_api
      url: "https://pub.dartlang.org"
    source: hosted
    version: "0.4.9"
  typed_data:
    dependency: transitive
    description:
      name: typed_data
      url: "https://pub.dartlang.org"
    source: hosted
    version: "1.3.1"
  uuid:
    dependency: transitive
    description:
      name: uuid
      url: "https://pub.dartlang.org"
    source: hosted
    version: "3.0.6"
  vector_math:
    dependency: transitive
    description:
      name: vector_math
      url: "https://pub.dartlang.org"
    source: hosted
    version: "2.1.2"
  win32:
    dependency: transitive
    description:
      name: win32
      url: "https://pub.dartlang.org"
    source: hosted
    version: "2.6.1"
  xdg_directories:
    dependency: transitive
    description:
      name: xdg_directories
      url: "https://pub.dartlang.org"
    source: hosted
    version: "0.2.0+1"
sdks:
<<<<<<< HEAD
  dart: ">=2.17.0-0 <3.0.0"
  flutter: ">=1.24.0-10.2.pre"
=======
  dart: ">=2.17.0 <3.0.0"
  flutter: ">=3.0.0"
>>>>>>> a9beb8d5
<|MERGE_RESOLUTION|>--- conflicted
+++ resolved
@@ -110,8 +110,7 @@
       name: flutter_cache_manager
       url: "https://pub.dartlang.org"
     source: hosted
-<<<<<<< HEAD
-    version: "3.1.1"
+    version: "3.3.0"
   flutter_staggered_grid_view:
     dependency: transitive
     description:
@@ -119,9 +118,6 @@
       url: "https://pub.dartlang.org"
     source: hosted
     version: "0.4.1"
-=======
-    version: "3.3.0"
->>>>>>> a9beb8d5
   flutter_test:
     dependency: "direct dev"
     description: flutter
@@ -147,11 +143,7 @@
       path: ".."
       relative: true
     source: path
-<<<<<<< HEAD
     version: "4.0.0"
-=======
-    version: "3.2.0"
->>>>>>> a9beb8d5
   matcher:
     dependency: transitive
     description:
@@ -382,10 +374,5 @@
     source: hosted
     version: "0.2.0+1"
 sdks:
-<<<<<<< HEAD
-  dart: ">=2.17.0-0 <3.0.0"
-  flutter: ">=1.24.0-10.2.pre"
-=======
   dart: ">=2.17.0 <3.0.0"
-  flutter: ">=3.0.0"
->>>>>>> a9beb8d5
+  flutter: ">=3.0.0"